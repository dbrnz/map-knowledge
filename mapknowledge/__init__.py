--- conflicted
+++ resolved
@@ -189,19 +189,13 @@
             log.info('Without SCKAN')
         if npo:
             self.__npo_db = NpoSparql()
-<<<<<<< HEAD
-=======
-            builds = self.__npo_db.build()
-            npo_build = f" built at {builds['released']}" if log_build else ''
-            log.info(f'With NPO{npo_build}')
-            apinatomy_build = f" path: {builds['path']}, sha: {builds['sha']}, and date: {builds['date']}"
-            log.info(f"With ApiNATOMY{apinatomy_build}")
->>>>>>> 823e284f
             self.__npo_entities = set(self.__npo_db.connectivity_paths().keys())
             self.__npo_entities.update(self.__npo_db.connectivity_models().keys())
             if log_build:
-                npo_build = f" built at {self.__npo_db.build()['released']}"
-                log.info(f'With NPO{npo_build}')
+                builds = self.__npo_db.build()
+                npo_build = f" built at {builds['released']}"
+                apinatomy_build = f" path: {builds['path']}, sha: {builds['sha']}, and date: {builds['date']}"
+                log.info(f'With NPO{npo_build}, ApiNATOMY{apinatomy_build}')
         else:
             self.__npo_db = None
             log.info('Without NPO')
